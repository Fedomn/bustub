//===----------------------------------------------------------------------===//
//
//                         BusTub
//
// lock_manager.h
//
// Identification: src/include/concurrency/lock_manager.h
//
// Copyright (c) 2015-2019, Carnegie Mellon University Database Group
//
//===----------------------------------------------------------------------===//

#pragma once

#include <algorithm>
#include <condition_variable>  // NOLINT
#include <list>
#include <memory>
#include <mutex>  // NOLINT
#include <unordered_map>
#include <utility>
#include <vector>

#include "common/rid.h"
#include "concurrency/transaction.h"

namespace bustub {

class TransactionManager;

/**
 * LockManager handles transactions asking for locks on records.
 */
class LockManager {
  enum class LockMode { SHARED, EXCLUSIVE };

  class LockRequest {
   public:
    LockRequest(txn_id_t txn_id, LockMode lock_mode) : txn_id_(txn_id), lock_mode_(lock_mode), granted_(false) {}

    txn_id_t txn_id_;
    LockMode lock_mode_;
    bool granted_;
  };

  class LockRequestQueue {
   public:
    std::list<LockRequest> request_queue_;
    std::condition_variable cv_;  // for notifying blocked transactions on this rid
    bool upgrading_ = false;
  };

 public:
  /**
   * Creates a new lock manager configured for the deadlock detection policy.
   */
<<<<<<< HEAD
  explicit LockManager() {
=======
  LockManager() {
>>>>>>> 42c25625
    enable_cycle_detection_ = true;
    cycle_detection_thread_ = new std::thread(&LockManager::RunCycleDetection, this);
    LOG_INFO("Cycle detection thread launched");
  }

  ~LockManager() {
    enable_cycle_detection_ = false;
    cycle_detection_thread_->join();
    delete cycle_detection_thread_;
    LOG_INFO("Cycle detection thread stopped");
  }

  /*
   * [LOCK_NOTE]: For all locking functions, we:
   * 1. return false if the transaction is aborted; and
   * 2. block on wait, return true when the lock request is granted; and
   * 3. it is undefined behavior to try locking an already locked RID in the same transaction, i.e. the transaction
   *    is responsible for keeping track of its current locks.
   */

  /**
   * Acquire a lock on RID in shared mode. See [LOCK_NOTE] in header file.
   * @param txn the transaction requesting the shared lock
   * @param rid the RID to be locked in shared mode
   * @return true if the lock is granted, false otherwise
   */
  bool LockShared(Transaction *txn, const RID &rid);

  /**
   * Acquire a lock on RID in exclusive mode. See [LOCK_NOTE] in header file.
   * @param txn the transaction requesting the exclusive lock
   * @param rid the RID to be locked in exclusive mode
   * @return true if the lock is granted, false otherwise
   */
  bool LockExclusive(Transaction *txn, const RID &rid);

  /**
   * Upgrade a lock from a shared lock to an exclusive lock.
   * @param txn the transaction requesting the lock upgrade
   * @param rid the RID that should already be locked in shared mode by the requesting transaction
   * @return true if the upgrade is successful, false otherwise
   */
  bool LockUpgrade(Transaction *txn, const RID &rid);

  /**
   * Release the lock held by the transaction.
   * @param txn the transaction releasing the lock, it should actually hold the lock
   * @param rid the RID that is locked by the transaction
   * @return true if the unlock is successful, false otherwise
   */
  bool Unlock(Transaction *txn, const RID &rid);

  /*** Graph API ***/
  /**
   * Adds edge t1->t2
   */

  /** Adds an edge from t1 -> t2. */
  void AddEdge(txn_id_t t1, txn_id_t t2);

  /** Removes an edge from t1 -> t2. */
  void RemoveEdge(txn_id_t t1, txn_id_t t2);

  /**
   * Checks if the graph has a cycle, returning the newest transaction ID in the cycle if so.
   * @param[out] txn_id if the graph has a cycle, will contain the newest transaction ID
   * @return false if the graph has no cycle, otherwise stores the newest transaction ID in the cycle to txn_id
   */
  bool HasCycle(txn_id_t &txn_id);

  /** @return the set of all edges in the graph, used for testing only! */
  std::vector<std::pair<txn_id_t, txn_id_t>> GetEdgeList();

  /** Runs cycle detection in the background. */
  void RunCycleDetection();

 private:
  std::mutex latch_;
  std::atomic<bool> enable_cycle_detection_;
  std::thread *cycle_detection_thread_;

  /** Lock table for lock requests. */
  std::unordered_map<RID, LockRequestQueue> lock_table_;
  /** Waits-for graph representation. */
  std::unordered_map<txn_id_t, std::vector<txn_id_t>> waits_for_;
};

}  // namespace bustub<|MERGE_RESOLUTION|>--- conflicted
+++ resolved
@@ -54,11 +54,7 @@
   /**
    * Creates a new lock manager configured for the deadlock detection policy.
    */
-<<<<<<< HEAD
-  explicit LockManager() {
-=======
   LockManager() {
->>>>>>> 42c25625
     enable_cycle_detection_ = true;
     cycle_detection_thread_ = new std::thread(&LockManager::RunCycleDetection, this);
     LOG_INFO("Cycle detection thread launched");
